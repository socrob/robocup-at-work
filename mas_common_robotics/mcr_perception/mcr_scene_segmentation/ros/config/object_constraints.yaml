--- conflicted
+++ resolved
@@ -1,11 +1,7 @@
 # reasonable parameters for @Work objects
 tabletop_cloud_accumulator:
     min_height: 0.01
-<<<<<<< HEAD
-    max_height: 0.50 #default: 0.5
-=======
-    max_height: 0.5 #default: 0.5
->>>>>>> 89be72f1
+    max_height: 0.5            # default : 0.5
     accumulation_timeout: 5
     accumulate_clouds: 1
     octree_resolution: 0.0025
@@ -16,4 +12,4 @@
     object_min_height: 0.011
     min_distance_to_polygon: 0.03
     min_cluster_size: 25
-    max_cluster_size: 10000 #default: 5000+    max_cluster_size: 10000    # default: 5000